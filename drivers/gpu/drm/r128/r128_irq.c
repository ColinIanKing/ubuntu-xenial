--- conflicted
+++ resolved
@@ -102,11 +102,7 @@
 
 int r128_driver_irq_postinstall(struct drm_device *dev)
 {
-<<<<<<< HEAD
-	return drm_vblank_init(dev, 1);
-=======
 	return 0;
->>>>>>> c07f62e5
 }
 
 void r128_driver_irq_uninstall(struct drm_device * dev)
