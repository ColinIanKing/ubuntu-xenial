/*
 * Copyright 2008 Advanced Micro Devices, Inc.
 * Copyright 2008 Red Hat Inc.
 * Copyright 2009 Jerome Glisse.
 *
 * Permission is hereby granted, free of charge, to any person obtaining a
 * copy of this software and associated documentation files (the "Software"),
 * to deal in the Software without restriction, including without limitation
 * the rights to use, copy, modify, merge, publish, distribute, sublicense,
 * and/or sell copies of the Software, and to permit persons to whom the
 * Software is furnished to do so, subject to the following conditions:
 *
 * The above copyright notice and this permission notice shall be included in
 * all copies or substantial portions of the Software.
 *
 * THE SOFTWARE IS PROVIDED "AS IS", WITHOUT WARRANTY OF ANY KIND, EXPRESS OR
 * IMPLIED, INCLUDING BUT NOT LIMITED TO THE WARRANTIES OF MERCHANTABILITY,
 * FITNESS FOR A PARTICULAR PURPOSE AND NONINFRINGEMENT.  IN NO EVENT SHALL
 * THE COPYRIGHT HOLDER(S) OR AUTHOR(S) BE LIABLE FOR ANY CLAIM, DAMAGES OR
 * OTHER LIABILITY, WHETHER IN AN ACTION OF CONTRACT, TORT OR OTHERWISE,
 * ARISING FROM, OUT OF OR IN CONNECTION WITH THE SOFTWARE OR THE USE OR
 * OTHER DEALINGS IN THE SOFTWARE.
 *
 * Authors: Dave Airlie
 *          Alex Deucher
 *          Jerome Glisse
 */
#include <linux/console.h>
#include <linux/slab.h>
#include <drm/drmP.h>
#include <drm/drm_crtc_helper.h>
#include <drm/radeon_drm.h>
#include <linux/vgaarb.h>
#include <linux/vga_switcheroo.h>
#include <linux/efi.h>
#include "radeon_reg.h"
#include "radeon.h"
#include "atom.h"

static const char radeon_family_name[][16] = {
	"R100",
	"RV100",
	"RS100",
	"RV200",
	"RS200",
	"R200",
	"RV250",
	"RS300",
	"RV280",
	"R300",
	"R350",
	"RV350",
	"RV380",
	"R420",
	"R423",
	"RV410",
	"RS400",
	"RS480",
	"RS600",
	"RS690",
	"RS740",
	"RV515",
	"R520",
	"RV530",
	"RV560",
	"RV570",
	"R580",
	"R600",
	"RV610",
	"RV630",
	"RV670",
	"RV620",
	"RV635",
	"RS780",
	"RS880",
	"RV770",
	"RV730",
	"RV710",
	"RV740",
	"CEDAR",
	"REDWOOD",
	"JUNIPER",
	"CYPRESS",
	"HEMLOCK",
	"PALM",
	"SUMO",
	"SUMO2",
	"BARTS",
	"TURKS",
	"CAICOS",
	"CAYMAN",
	"ARUBA",
	"TAHITI",
	"PITCAIRN",
	"VERDE",
	"LAST",
};

/*
 * Clear GPU surface registers.
 */
void radeon_surface_init(struct radeon_device *rdev)
{
	/* FIXME: check this out */
	if (rdev->family < CHIP_R600) {
		int i;

		for (i = 0; i < RADEON_GEM_MAX_SURFACES; i++) {
			if (rdev->surface_regs[i].bo)
				radeon_bo_get_surface_reg(rdev->surface_regs[i].bo);
			else
				radeon_clear_surface_reg(rdev, i);
		}
		/* enable surfaces */
		WREG32(RADEON_SURFACE_CNTL, 0);
	}
}

/*
 * GPU scratch registers helpers function.
 */
void radeon_scratch_init(struct radeon_device *rdev)
{
	int i;

	/* FIXME: check this out */
	if (rdev->family < CHIP_R300) {
		rdev->scratch.num_reg = 5;
	} else {
		rdev->scratch.num_reg = 7;
	}
	rdev->scratch.reg_base = RADEON_SCRATCH_REG0;
	for (i = 0; i < rdev->scratch.num_reg; i++) {
		rdev->scratch.free[i] = true;
		rdev->scratch.reg[i] = rdev->scratch.reg_base + (i * 4);
	}
}

int radeon_scratch_get(struct radeon_device *rdev, uint32_t *reg)
{
	int i;

	for (i = 0; i < rdev->scratch.num_reg; i++) {
		if (rdev->scratch.free[i]) {
			rdev->scratch.free[i] = false;
			*reg = rdev->scratch.reg[i];
			return 0;
		}
	}
	return -EINVAL;
}

void radeon_scratch_free(struct radeon_device *rdev, uint32_t reg)
{
	int i;

	for (i = 0; i < rdev->scratch.num_reg; i++) {
		if (rdev->scratch.reg[i] == reg) {
			rdev->scratch.free[i] = true;
			return;
		}
	}
}

void radeon_wb_disable(struct radeon_device *rdev)
{
	int r;

	if (rdev->wb.wb_obj) {
		r = radeon_bo_reserve(rdev->wb.wb_obj, false);
		if (unlikely(r != 0))
			return;
		radeon_bo_kunmap(rdev->wb.wb_obj);
		radeon_bo_unpin(rdev->wb.wb_obj);
		radeon_bo_unreserve(rdev->wb.wb_obj);
	}
	rdev->wb.enabled = false;
}

void radeon_wb_fini(struct radeon_device *rdev)
{
	radeon_wb_disable(rdev);
	if (rdev->wb.wb_obj) {
		radeon_bo_unref(&rdev->wb.wb_obj);
		rdev->wb.wb = NULL;
		rdev->wb.wb_obj = NULL;
	}
}

int radeon_wb_init(struct radeon_device *rdev)
{
	int r;

	if (rdev->wb.wb_obj == NULL) {
		r = radeon_bo_create(rdev, RADEON_GPU_PAGE_SIZE, PAGE_SIZE, true,
				RADEON_GEM_DOMAIN_GTT, &rdev->wb.wb_obj);
		if (r) {
			dev_warn(rdev->dev, "(%d) create WB bo failed\n", r);
			return r;
		}
	}
	r = radeon_bo_reserve(rdev->wb.wb_obj, false);
	if (unlikely(r != 0)) {
		radeon_wb_fini(rdev);
		return r;
	}
	r = radeon_bo_pin(rdev->wb.wb_obj, RADEON_GEM_DOMAIN_GTT,
			  &rdev->wb.gpu_addr);
	if (r) {
		radeon_bo_unreserve(rdev->wb.wb_obj);
		dev_warn(rdev->dev, "(%d) pin WB bo failed\n", r);
		radeon_wb_fini(rdev);
		return r;
	}
	r = radeon_bo_kmap(rdev->wb.wb_obj, (void **)&rdev->wb.wb);
	radeon_bo_unreserve(rdev->wb.wb_obj);
	if (r) {
		dev_warn(rdev->dev, "(%d) map WB bo failed\n", r);
		radeon_wb_fini(rdev);
		return r;
	}

	/* clear wb memory */
	memset((char *)rdev->wb.wb, 0, RADEON_GPU_PAGE_SIZE);
	/* disable event_write fences */
	rdev->wb.use_event = false;
	/* disabled via module param */
	if (radeon_no_wb == 1)
		rdev->wb.enabled = false;
	else {
		if (rdev->flags & RADEON_IS_AGP) {
			/* often unreliable on AGP */
			rdev->wb.enabled = false;
		} else if (rdev->family < CHIP_R300) {
			/* often unreliable on pre-r300 */
			rdev->wb.enabled = false;
		} else {
			rdev->wb.enabled = true;
			/* event_write fences are only available on r600+ */
			if (rdev->family >= CHIP_R600)
				rdev->wb.use_event = true;
		}
	}
	/* always use writeback/events on NI */
	if (ASIC_IS_DCE5(rdev)) {
		rdev->wb.enabled = true;
		rdev->wb.use_event = true;
	}

	dev_info(rdev->dev, "WB %sabled\n", rdev->wb.enabled ? "en" : "dis");

	return 0;
}

/**
 * radeon_vram_location - try to find VRAM location
 * @rdev: radeon device structure holding all necessary informations
 * @mc: memory controller structure holding memory informations
 * @base: base address at which to put VRAM
 *
 * Function will place try to place VRAM at base address provided
 * as parameter (which is so far either PCI aperture address or
 * for IGP TOM base address).
 *
 * If there is not enough space to fit the unvisible VRAM in the 32bits
 * address space then we limit the VRAM size to the aperture.
 *
 * If we are using AGP and if the AGP aperture doesn't allow us to have
 * room for all the VRAM than we restrict the VRAM to the PCI aperture
 * size and print a warning.
 *
 * This function will never fails, worst case are limiting VRAM.
 *
 * Note: GTT start, end, size should be initialized before calling this
 * function on AGP platform.
 *
 * Note: We don't explicitly enforce VRAM start to be aligned on VRAM size,
 * this shouldn't be a problem as we are using the PCI aperture as a reference.
 * Otherwise this would be needed for rv280, all r3xx, and all r4xx, but
 * not IGP.
 *
 * Note: we use mc_vram_size as on some board we need to program the mc to
 * cover the whole aperture even if VRAM size is inferior to aperture size
 * Novell bug 204882 + along with lots of ubuntu ones
 *
 * Note: when limiting vram it's safe to overwritte real_vram_size because
 * we are not in case where real_vram_size is inferior to mc_vram_size (ie
 * note afected by bogus hw of Novell bug 204882 + along with lots of ubuntu
 * ones)
 *
 * Note: IGP TOM addr should be the same as the aperture addr, we don't
 * explicitly check for that thought.
 *
 * FIXME: when reducing VRAM size align new size on power of 2.
 */
void radeon_vram_location(struct radeon_device *rdev, struct radeon_mc *mc, u64 base)
{
	mc->vram_start = base;
	if (mc->mc_vram_size > (0xFFFFFFFF - base + 1)) {
		dev_warn(rdev->dev, "limiting VRAM to PCI aperture size\n");
		mc->real_vram_size = mc->aper_size;
		mc->mc_vram_size = mc->aper_size;
	}
	mc->vram_end = mc->vram_start + mc->mc_vram_size - 1;
	if (rdev->flags & RADEON_IS_AGP && mc->vram_end > mc->gtt_start && mc->vram_start <= mc->gtt_end) {
		dev_warn(rdev->dev, "limiting VRAM to PCI aperture size\n");
		mc->real_vram_size = mc->aper_size;
		mc->mc_vram_size = mc->aper_size;
	}
	mc->vram_end = mc->vram_start + mc->mc_vram_size - 1;
	if (radeon_vram_limit && radeon_vram_limit < mc->real_vram_size)
		mc->real_vram_size = radeon_vram_limit;
	dev_info(rdev->dev, "VRAM: %lluM 0x%016llX - 0x%016llX (%lluM used)\n",
			mc->mc_vram_size >> 20, mc->vram_start,
			mc->vram_end, mc->real_vram_size >> 20);
}

/**
 * radeon_gtt_location - try to find GTT location
 * @rdev: radeon device structure holding all necessary informations
 * @mc: memory controller structure holding memory informations
 *
 * Function will place try to place GTT before or after VRAM.
 *
 * If GTT size is bigger than space left then we ajust GTT size.
 * Thus function will never fails.
 *
 * FIXME: when reducing GTT size align new size on power of 2.
 */
void radeon_gtt_location(struct radeon_device *rdev, struct radeon_mc *mc)
{
	u64 size_af, size_bf;

	size_af = ((0xFFFFFFFF - mc->vram_end) + mc->gtt_base_align) & ~mc->gtt_base_align;
	size_bf = mc->vram_start & ~mc->gtt_base_align;
	if (size_bf > size_af) {
		if (mc->gtt_size > size_bf) {
			dev_warn(rdev->dev, "limiting GTT\n");
			mc->gtt_size = size_bf;
		}
		mc->gtt_start = (mc->vram_start & ~mc->gtt_base_align) - mc->gtt_size;
	} else {
		if (mc->gtt_size > size_af) {
			dev_warn(rdev->dev, "limiting GTT\n");
			mc->gtt_size = size_af;
		}
		mc->gtt_start = (mc->vram_end + 1 + mc->gtt_base_align) & ~mc->gtt_base_align;
	}
	mc->gtt_end = mc->gtt_start + mc->gtt_size - 1;
	dev_info(rdev->dev, "GTT: %lluM 0x%016llX - 0x%016llX\n",
			mc->gtt_size >> 20, mc->gtt_start, mc->gtt_end);
}

/*
 * GPU helpers function.
 */
bool radeon_card_posted(struct radeon_device *rdev)
{
	uint32_t reg;

	if (efi_enabled && rdev->pdev->subsystem_vendor == PCI_VENDOR_ID_APPLE)
		return false;

	/* first check CRTCs */
	if (ASIC_IS_DCE41(rdev)) {
		reg = RREG32(EVERGREEN_CRTC_CONTROL + EVERGREEN_CRTC0_REGISTER_OFFSET) |
			RREG32(EVERGREEN_CRTC_CONTROL + EVERGREEN_CRTC1_REGISTER_OFFSET);
		if (reg & EVERGREEN_CRTC_MASTER_EN)
			return true;
	} else if (ASIC_IS_DCE4(rdev)) {
		reg = RREG32(EVERGREEN_CRTC_CONTROL + EVERGREEN_CRTC0_REGISTER_OFFSET) |
			RREG32(EVERGREEN_CRTC_CONTROL + EVERGREEN_CRTC1_REGISTER_OFFSET) |
			RREG32(EVERGREEN_CRTC_CONTROL + EVERGREEN_CRTC2_REGISTER_OFFSET) |
			RREG32(EVERGREEN_CRTC_CONTROL + EVERGREEN_CRTC3_REGISTER_OFFSET) |
			RREG32(EVERGREEN_CRTC_CONTROL + EVERGREEN_CRTC4_REGISTER_OFFSET) |
			RREG32(EVERGREEN_CRTC_CONTROL + EVERGREEN_CRTC5_REGISTER_OFFSET);
		if (reg & EVERGREEN_CRTC_MASTER_EN)
			return true;
	} else if (ASIC_IS_AVIVO(rdev)) {
		reg = RREG32(AVIVO_D1CRTC_CONTROL) |
		      RREG32(AVIVO_D2CRTC_CONTROL);
		if (reg & AVIVO_CRTC_EN) {
			return true;
		}
	} else {
		reg = RREG32(RADEON_CRTC_GEN_CNTL) |
		      RREG32(RADEON_CRTC2_GEN_CNTL);
		if (reg & RADEON_CRTC_EN) {
			return true;
		}
	}

	/* then check MEM_SIZE, in case the crtcs are off */
	if (rdev->family >= CHIP_R600)
		reg = RREG32(R600_CONFIG_MEMSIZE);
	else
		reg = RREG32(RADEON_CONFIG_MEMSIZE);

	if (reg)
		return true;

	return false;

}

void radeon_update_bandwidth_info(struct radeon_device *rdev)
{
	fixed20_12 a;
	u32 sclk = rdev->pm.current_sclk;
	u32 mclk = rdev->pm.current_mclk;

	/* sclk/mclk in Mhz */
	a.full = dfixed_const(100);
	rdev->pm.sclk.full = dfixed_const(sclk);
	rdev->pm.sclk.full = dfixed_div(rdev->pm.sclk, a);
	rdev->pm.mclk.full = dfixed_const(mclk);
	rdev->pm.mclk.full = dfixed_div(rdev->pm.mclk, a);

	if (rdev->flags & RADEON_IS_IGP) {
		a.full = dfixed_const(16);
		/* core_bandwidth = sclk(Mhz) * 16 */
		rdev->pm.core_bandwidth.full = dfixed_div(rdev->pm.sclk, a);
	}
}

bool radeon_boot_test_post_card(struct radeon_device *rdev)
{
	if (radeon_card_posted(rdev))
		return true;

	if (rdev->bios) {
		DRM_INFO("GPU not posted. posting now...\n");
		if (rdev->is_atom_bios)
			atom_asic_init(rdev->mode_info.atom_context);
		else
			radeon_combios_asic_init(rdev->ddev);
		return true;
	} else {
		dev_err(rdev->dev, "Card not posted and no BIOS - ignoring\n");
		return false;
	}
}

int radeon_dummy_page_init(struct radeon_device *rdev)
{
	if (rdev->dummy_page.page)
		return 0;
	rdev->dummy_page.page = alloc_page(GFP_DMA32 | GFP_KERNEL | __GFP_ZERO);
	if (rdev->dummy_page.page == NULL)
		return -ENOMEM;
	rdev->dummy_page.addr = pci_map_page(rdev->pdev, rdev->dummy_page.page,
					0, PAGE_SIZE, PCI_DMA_BIDIRECTIONAL);
	if (pci_dma_mapping_error(rdev->pdev, rdev->dummy_page.addr)) {
		dev_err(&rdev->pdev->dev, "Failed to DMA MAP the dummy page\n");
		__free_page(rdev->dummy_page.page);
		rdev->dummy_page.page = NULL;
		return -ENOMEM;
	}
	return 0;
}

void radeon_dummy_page_fini(struct radeon_device *rdev)
{
	if (rdev->dummy_page.page == NULL)
		return;
	pci_unmap_page(rdev->pdev, rdev->dummy_page.addr,
			PAGE_SIZE, PCI_DMA_BIDIRECTIONAL);
	__free_page(rdev->dummy_page.page);
	rdev->dummy_page.page = NULL;
}


/* ATOM accessor methods */
static uint32_t cail_pll_read(struct card_info *info, uint32_t reg)
{
	struct radeon_device *rdev = info->dev->dev_private;
	uint32_t r;

	r = rdev->pll_rreg(rdev, reg);
	return r;
}

static void cail_pll_write(struct card_info *info, uint32_t reg, uint32_t val)
{
	struct radeon_device *rdev = info->dev->dev_private;

	rdev->pll_wreg(rdev, reg, val);
}

static uint32_t cail_mc_read(struct card_info *info, uint32_t reg)
{
	struct radeon_device *rdev = info->dev->dev_private;
	uint32_t r;

	r = rdev->mc_rreg(rdev, reg);
	return r;
}

static void cail_mc_write(struct card_info *info, uint32_t reg, uint32_t val)
{
	struct radeon_device *rdev = info->dev->dev_private;

	rdev->mc_wreg(rdev, reg, val);
}

static void cail_reg_write(struct card_info *info, uint32_t reg, uint32_t val)
{
	struct radeon_device *rdev = info->dev->dev_private;

	WREG32(reg*4, val);
}

static uint32_t cail_reg_read(struct card_info *info, uint32_t reg)
{
	struct radeon_device *rdev = info->dev->dev_private;
	uint32_t r;

	r = RREG32(reg*4);
	return r;
}

static void cail_ioreg_write(struct card_info *info, uint32_t reg, uint32_t val)
{
	struct radeon_device *rdev = info->dev->dev_private;

	WREG32_IO(reg*4, val);
}

static uint32_t cail_ioreg_read(struct card_info *info, uint32_t reg)
{
	struct radeon_device *rdev = info->dev->dev_private;
	uint32_t r;

	r = RREG32_IO(reg*4);
	return r;
}

int radeon_atombios_init(struct radeon_device *rdev)
{
	struct card_info *atom_card_info =
	    kzalloc(sizeof(struct card_info), GFP_KERNEL);

	if (!atom_card_info)
		return -ENOMEM;

	rdev->mode_info.atom_card_info = atom_card_info;
	atom_card_info->dev = rdev->ddev;
	atom_card_info->reg_read = cail_reg_read;
	atom_card_info->reg_write = cail_reg_write;
	/* needed for iio ops */
	if (rdev->rio_mem) {
		atom_card_info->ioreg_read = cail_ioreg_read;
		atom_card_info->ioreg_write = cail_ioreg_write;
	} else {
		DRM_ERROR("Unable to find PCI I/O BAR; using MMIO for ATOM IIO\n");
		atom_card_info->ioreg_read = cail_reg_read;
		atom_card_info->ioreg_write = cail_reg_write;
	}
	atom_card_info->mc_read = cail_mc_read;
	atom_card_info->mc_write = cail_mc_write;
	atom_card_info->pll_read = cail_pll_read;
	atom_card_info->pll_write = cail_pll_write;

	rdev->mode_info.atom_context = atom_parse(atom_card_info, rdev->bios);
	mutex_init(&rdev->mode_info.atom_context->mutex);
	radeon_atom_initialize_bios_scratch_regs(rdev->ddev);
	atom_allocate_fb_scratch(rdev->mode_info.atom_context);
	return 0;
}

void radeon_atombios_fini(struct radeon_device *rdev)
{
	if (rdev->mode_info.atom_context) {
		kfree(rdev->mode_info.atom_context->scratch);
		kfree(rdev->mode_info.atom_context);
	}
	kfree(rdev->mode_info.atom_card_info);
}

int radeon_combios_init(struct radeon_device *rdev)
{
	radeon_combios_initialize_bios_scratch_regs(rdev->ddev);
	return 0;
}

void radeon_combios_fini(struct radeon_device *rdev)
{
}

/* if we get transitioned to only one device, tak VGA back */
static unsigned int radeon_vga_set_decode(void *cookie, bool state)
{
	struct radeon_device *rdev = cookie;
	radeon_vga_set_state(rdev, state);
	if (state)
		return VGA_RSRC_LEGACY_IO | VGA_RSRC_LEGACY_MEM |
		       VGA_RSRC_NORMAL_IO | VGA_RSRC_NORMAL_MEM;
	else
		return VGA_RSRC_NORMAL_IO | VGA_RSRC_NORMAL_MEM;
}

void radeon_check_arguments(struct radeon_device *rdev)
{
	/* vramlimit must be a power of two */
	switch (radeon_vram_limit) {
	case 0:
	case 4:
	case 8:
	case 16:
	case 32:
	case 64:
	case 128:
	case 256:
	case 512:
	case 1024:
	case 2048:
	case 4096:
		break;
	default:
		dev_warn(rdev->dev, "vram limit (%d) must be a power of 2\n",
				radeon_vram_limit);
		radeon_vram_limit = 0;
		break;
	}
	radeon_vram_limit = radeon_vram_limit << 20;
	/* gtt size must be power of two and greater or equal to 32M */
	switch (radeon_gart_size) {
	case 4:
	case 8:
	case 16:
		dev_warn(rdev->dev, "gart size (%d) too small forcing to 512M\n",
				radeon_gart_size);
		radeon_gart_size = 512;
		break;
	case 32:
	case 64:
	case 128:
	case 256:
	case 512:
	case 1024:
	case 2048:
	case 4096:
		break;
	default:
		dev_warn(rdev->dev, "gart size (%d) must be a power of 2\n",
				radeon_gart_size);
		radeon_gart_size = 512;
		break;
	}
	rdev->mc.gtt_size = radeon_gart_size * 1024 * 1024;
	/* AGP mode can only be -1, 1, 2, 4, 8 */
	switch (radeon_agpmode) {
	case -1:
	case 0:
	case 1:
	case 2:
	case 4:
	case 8:
		break;
	default:
		dev_warn(rdev->dev, "invalid AGP mode %d (valid mode: "
				"-1, 0, 1, 2, 4, 8)\n", radeon_agpmode);
		radeon_agpmode = 0;
		break;
	}
}

static void radeon_switcheroo_set_state(struct pci_dev *pdev, enum vga_switcheroo_state state)
{
	struct drm_device *dev = pci_get_drvdata(pdev);
	pm_message_t pmm = { .event = PM_EVENT_SUSPEND };
	if (state == VGA_SWITCHEROO_ON) {
		printk(KERN_INFO "radeon: switched on\n");
		/* don't suspend or resume card normally */
		dev->switch_power_state = DRM_SWITCH_POWER_CHANGING;
		radeon_resume_kms(dev);
		dev->switch_power_state = DRM_SWITCH_POWER_ON;
		drm_kms_helper_poll_enable(dev);
	} else {
		printk(KERN_INFO "radeon: switched off\n");
		drm_kms_helper_poll_disable(dev);
		dev->switch_power_state = DRM_SWITCH_POWER_CHANGING;
		radeon_suspend_kms(dev, pmm);
		dev->switch_power_state = DRM_SWITCH_POWER_OFF;
	}
}

static bool radeon_switcheroo_can_switch(struct pci_dev *pdev)
{
	struct drm_device *dev = pci_get_drvdata(pdev);
	bool can_switch;

	spin_lock(&dev->count_lock);
	can_switch = (dev->open_count == 0);
	spin_unlock(&dev->count_lock);
	return can_switch;
}


int radeon_device_init(struct radeon_device *rdev,
		       struct drm_device *ddev,
		       struct pci_dev *pdev,
		       uint32_t flags)
{
	int r, i;
	int dma_bits;

	rdev->shutdown = false;
	rdev->dev = &pdev->dev;
	rdev->ddev = ddev;
	rdev->pdev = pdev;
	rdev->flags = flags;
	rdev->family = flags & RADEON_FAMILY_MASK;
	rdev->is_atom_bios = false;
	rdev->usec_timeout = RADEON_MAX_USEC_TIMEOUT;
	rdev->mc.gtt_size = radeon_gart_size * 1024 * 1024;
	rdev->gpu_lockup = false;
	rdev->accel_working = false;

	DRM_INFO("initializing kernel modesetting (%s 0x%04X:0x%04X 0x%04X:0x%04X).\n",
		radeon_family_name[rdev->family], pdev->vendor, pdev->device,
		pdev->subsystem_vendor, pdev->subsystem_device);

	/* mutex initialization are all done here so we
	 * can recall function without having locking issues */
	radeon_mutex_init(&rdev->cs_mutex);
	radeon_mutex_init(&rdev->ib_pool.mutex);
	for (i = 0; i < RADEON_NUM_RINGS; ++i)
		mutex_init(&rdev->ring[i].mutex);
	mutex_init(&rdev->dc_hw_i2c_mutex);
	if (rdev->family >= CHIP_R600)
		spin_lock_init(&rdev->ih.lock);
	mutex_init(&rdev->gem.mutex);
	mutex_init(&rdev->pm.mutex);
	mutex_init(&rdev->vram_mutex);
	rwlock_init(&rdev->fence_lock);
	rwlock_init(&rdev->semaphore_drv.lock);
	INIT_LIST_HEAD(&rdev->gem.objects);
	init_waitqueue_head(&rdev->irq.vblank_queue);
	init_waitqueue_head(&rdev->irq.idle_queue);
	INIT_LIST_HEAD(&rdev->semaphore_drv.bo);
	/* initialize vm here */
	rdev->vm_manager.use_bitmap = 1;
	rdev->vm_manager.max_pfn = 1 << 20;
	INIT_LIST_HEAD(&rdev->vm_manager.lru_vm);

	/* Set asic functions */
	r = radeon_asic_init(rdev);
	if (r)
		return r;
	radeon_check_arguments(rdev);

	/* all of the newer IGP chips have an internal gart
	 * However some rs4xx report as AGP, so remove that here.
	 */
	if ((rdev->family >= CHIP_RS400) &&
	    (rdev->flags & RADEON_IS_IGP)) {
		rdev->flags &= ~RADEON_IS_AGP;
	}

	if (rdev->flags & RADEON_IS_AGP && radeon_agpmode == -1) {
		radeon_agp_disable(rdev);
	}

	/* set DMA mask + need_dma32 flags.
	 * PCIE - can handle 40-bits.
	 * IGP - can handle 40-bits
	 * AGP - generally dma32 is safest
	 * PCI - dma32 for legacy pci gart, 40 bits on newer asics
	 */
	rdev->need_dma32 = false;
	if (rdev->flags & RADEON_IS_AGP)
		rdev->need_dma32 = true;
	if ((rdev->flags & RADEON_IS_PCI) &&
	    (rdev->family < CHIP_RS400))
		rdev->need_dma32 = true;

	dma_bits = rdev->need_dma32 ? 32 : 40;
	r = pci_set_dma_mask(rdev->pdev, DMA_BIT_MASK(dma_bits));
	if (r) {
		rdev->need_dma32 = true;
		dma_bits = 32;
		printk(KERN_WARNING "radeon: No suitable DMA available.\n");
	}
	r = pci_set_consistent_dma_mask(rdev->pdev, DMA_BIT_MASK(dma_bits));
	if (r) {
		pci_set_consistent_dma_mask(rdev->pdev, DMA_BIT_MASK(32));
		printk(KERN_WARNING "radeon: No coherent DMA available.\n");
	}

	/* Registers mapping */
	/* TODO: block userspace mapping of io register */
	rdev->rmmio_base = pci_resource_start(rdev->pdev, 2);
	rdev->rmmio_size = pci_resource_len(rdev->pdev, 2);
	rdev->rmmio = ioremap(rdev->rmmio_base, rdev->rmmio_size);
	if (rdev->rmmio == NULL) {
		return -ENOMEM;
	}
	DRM_INFO("register mmio base: 0x%08X\n", (uint32_t)rdev->rmmio_base);
	DRM_INFO("register mmio size: %u\n", (unsigned)rdev->rmmio_size);

	/* io port mapping */
	for (i = 0; i < DEVICE_COUNT_RESOURCE; i++) {
		if (pci_resource_flags(rdev->pdev, i) & IORESOURCE_IO) {
			rdev->rio_mem_size = pci_resource_len(rdev->pdev, i);
			rdev->rio_mem = pci_iomap(rdev->pdev, i, rdev->rio_mem_size);
			break;
		}
	}
	if (rdev->rio_mem == NULL)
		DRM_ERROR("Unable to find PCI I/O BAR\n");

	/* if we have > 1 VGA cards, then disable the radeon VGA resources */
	/* this will fail for cards that aren't VGA class devices, just
	 * ignore it */
	vga_client_register(rdev->pdev, rdev, NULL, radeon_vga_set_decode);
	vga_switcheroo_register_client(rdev->pdev,
				       radeon_switcheroo_set_state,
				       NULL,
				       radeon_switcheroo_can_switch);

	r = radeon_init(rdev);
	if (r)
		return r;

	if (rdev->flags & RADEON_IS_AGP && !rdev->accel_working) {
		/* Acceleration not working on AGP card try again
		 * with fallback to PCI or PCIE GART
		 */
		radeon_asic_reset(rdev);
		radeon_fini(rdev);
		radeon_agp_disable(rdev);
		r = radeon_init(rdev);
		if (r)
			return r;
	}
	if ((radeon_testing & 1)) {
		radeon_test_moves(rdev);
	}
	if ((radeon_testing & 2)) {
		radeon_test_syncing(rdev);
	}
	if (radeon_benchmarking) {
		radeon_benchmark(rdev, radeon_benchmarking);
	}
	return 0;
}

static void radeon_debugfs_remove_files(struct radeon_device *rdev);

void radeon_device_fini(struct radeon_device *rdev)
{
	DRM_INFO("radeon: finishing device.\n");
	rdev->shutdown = true;
	/* evict vram memory */
	radeon_bo_evict_vram(rdev);
	radeon_fini(rdev);
	vga_switcheroo_unregister_client(rdev->pdev);
	vga_client_register(rdev->pdev, NULL, NULL, NULL);
	if (rdev->rio_mem)
		pci_iounmap(rdev->pdev, rdev->rio_mem);
	rdev->rio_mem = NULL;
	iounmap(rdev->rmmio);
	rdev->rmmio = NULL;
	radeon_debugfs_remove_files(rdev);
}


/*
 * Suspend & resume.
 */
int radeon_suspend_kms(struct drm_device *dev, pm_message_t state)
{
	struct radeon_device *rdev;
	struct drm_crtc *crtc;
	struct drm_connector *connector;
	int i, r;

	if (dev == NULL || dev->dev_private == NULL) {
		return -ENODEV;
	}
	if (state.event == PM_EVENT_PRETHAW) {
		return 0;
	}
	rdev = dev->dev_private;

	if (dev->switch_power_state == DRM_SWITCH_POWER_OFF)
		return 0;

	drm_kms_helper_poll_disable(dev);

	/* turn off display hw */
	list_for_each_entry(connector, &dev->mode_config.connector_list, head) {
		drm_helper_connector_dpms(connector, DRM_MODE_DPMS_OFF);
	}

	/* unpin the front buffers */
	list_for_each_entry(crtc, &dev->mode_config.crtc_list, head) {
		struct radeon_framebuffer *rfb = to_radeon_framebuffer(crtc->fb);
		struct radeon_bo *robj;

		if (rfb == NULL || rfb->obj == NULL) {
			continue;
		}
		robj = gem_to_radeon_bo(rfb->obj);
		/* don't unpin kernel fb objects */
		if (!radeon_fbdev_robj_is_fb(rdev, robj)) {
			r = radeon_bo_reserve(robj, false);
			if (r == 0) {
				radeon_bo_unpin(robj);
				radeon_bo_unreserve(robj);
			}
		}
	}
	/* evict vram memory */
	radeon_bo_evict_vram(rdev);
	/* wait for gpu to finish processing current batch */
	for (i = 0; i < RADEON_NUM_RINGS; i++)
		radeon_fence_wait_last(rdev, i);

	radeon_save_bios_scratch_regs(rdev);

	radeon_pm_suspend(rdev);
	radeon_suspend(rdev);
	radeon_hpd_fini(rdev);
	/* evict remaining vram memory */
	radeon_bo_evict_vram(rdev);

	radeon_agp_suspend(rdev);

	pci_save_state(dev->pdev);
	if (state.event == PM_EVENT_SUSPEND) {
		/* Shut down the device */
		pci_disable_device(dev->pdev);
		pci_set_power_state(dev->pdev, PCI_D3hot);
	}
	console_lock();
	radeon_fbdev_set_suspend(rdev, 1);
	console_unlock();
	return 0;
}

int radeon_resume_kms(struct drm_device *dev)
{
	struct drm_connector *connector;
	struct radeon_device *rdev = dev->dev_private;

	if (dev->switch_power_state == DRM_SWITCH_POWER_OFF)
		return 0;

	console_lock();
	pci_set_power_state(dev->pdev, PCI_D0);
	pci_restore_state(dev->pdev);
	if (pci_enable_device(dev->pdev)) {
		console_unlock();
		return -1;
	}
	pci_set_master(dev->pdev);
	/* resume AGP if in use */
	radeon_agp_resume(rdev);
	radeon_resume(rdev);
	radeon_pm_resume(rdev);
	radeon_restore_bios_scratch_regs(rdev);

	radeon_fbdev_set_suspend(rdev, 0);
	console_unlock();

	/* init dig PHYs, disp eng pll */
	if (rdev->is_atom_bios) {
		radeon_atom_encoder_init(rdev);
<<<<<<< HEAD
		radeon_atom_dcpll_init(rdev);
=======
		radeon_atom_disp_eng_pll_init(rdev);
>>>>>>> e9676695
	}
	/* reset hpd state */
	radeon_hpd_init(rdev);
	/* blat the mode back in */
	drm_helper_resume_force_mode(dev);
	/* turn on display hw */
	list_for_each_entry(connector, &dev->mode_config.connector_list, head) {
		drm_helper_connector_dpms(connector, DRM_MODE_DPMS_ON);
	}

	drm_kms_helper_poll_enable(dev);
	return 0;
}

int radeon_gpu_reset(struct radeon_device *rdev)
{
	int r;
	int resched;

	/* Prevent CS ioctl from interfering */
	radeon_mutex_lock(&rdev->cs_mutex);

	radeon_save_bios_scratch_regs(rdev);
	/* block TTM */
	resched = ttm_bo_lock_delayed_workqueue(&rdev->mman.bdev);
	radeon_suspend(rdev);

	r = radeon_asic_reset(rdev);
	if (!r) {
		dev_info(rdev->dev, "GPU reset succeed\n");
		radeon_resume(rdev);
		radeon_restore_bios_scratch_regs(rdev);
		drm_helper_resume_force_mode(rdev->ddev);
		ttm_bo_unlock_delayed_workqueue(&rdev->mman.bdev, resched);
	}

	radeon_mutex_unlock(&rdev->cs_mutex);

	if (r) {
		/* bad news, how to tell it to userspace ? */
		dev_info(rdev->dev, "GPU reset failed\n");
	}

	return r;
}


/*
 * Debugfs
 */
int radeon_debugfs_add_files(struct radeon_device *rdev,
			     struct drm_info_list *files,
			     unsigned nfiles)
{
	unsigned i;

	for (i = 0; i < rdev->debugfs_count; i++) {
		if (rdev->debugfs[i].files == files) {
			/* Already registered */
			return 0;
		}
	}

	i = rdev->debugfs_count + 1;
	if (i > RADEON_DEBUGFS_MAX_COMPONENTS) {
		DRM_ERROR("Reached maximum number of debugfs components.\n");
		DRM_ERROR("Report so we increase "
		          "RADEON_DEBUGFS_MAX_COMPONENTS.\n");
		return -EINVAL;
	}
	rdev->debugfs[rdev->debugfs_count].files = files;
	rdev->debugfs[rdev->debugfs_count].num_files = nfiles;
	rdev->debugfs_count = i;
#if defined(CONFIG_DEBUG_FS)
	drm_debugfs_create_files(files, nfiles,
				 rdev->ddev->control->debugfs_root,
				 rdev->ddev->control);
	drm_debugfs_create_files(files, nfiles,
				 rdev->ddev->primary->debugfs_root,
				 rdev->ddev->primary);
#endif
	return 0;
}

static void radeon_debugfs_remove_files(struct radeon_device *rdev)
{
#if defined(CONFIG_DEBUG_FS)
	unsigned i;

	for (i = 0; i < rdev->debugfs_count; i++) {
		drm_debugfs_remove_files(rdev->debugfs[i].files,
					 rdev->debugfs[i].num_files,
					 rdev->ddev->control);
		drm_debugfs_remove_files(rdev->debugfs[i].files,
					 rdev->debugfs[i].num_files,
					 rdev->ddev->primary);
	}
#endif
}

#if defined(CONFIG_DEBUG_FS)
int radeon_debugfs_init(struct drm_minor *minor)
{
	return 0;
}

void radeon_debugfs_cleanup(struct drm_minor *minor)
{
}
#endif<|MERGE_RESOLUTION|>--- conflicted
+++ resolved
@@ -968,11 +968,7 @@
 	/* init dig PHYs, disp eng pll */
 	if (rdev->is_atom_bios) {
 		radeon_atom_encoder_init(rdev);
-<<<<<<< HEAD
-		radeon_atom_dcpll_init(rdev);
-=======
 		radeon_atom_disp_eng_pll_init(rdev);
->>>>>>> e9676695
 	}
 	/* reset hpd state */
 	radeon_hpd_init(rdev);
