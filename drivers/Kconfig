--- conflicted
+++ resolved
@@ -142,10 +142,8 @@
 
 source "drivers/devfreq/Kconfig"
 
-<<<<<<< HEAD
 source "drivers/nfc/Kconfig"
-=======
+
 source "drivers/gud/Kconfig"
->>>>>>> 6e1ea643
 
 endmenu