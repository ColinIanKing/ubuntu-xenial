/*
 * Samsung TV Mixer driver
 *
 * Copyright (c) 2010-2011 Samsung Electronics Co., Ltd.
 *
 * Tomasz Stanislawski, <t.stanislaws@samsung.com>
 *
 * This program is free software; you can redistribute it and/or modify
 * it under the terms of the GNU General Public License as published
 * by the Free Software Foundiation. either version 2 of the License,
 * or (at your option) any later version
 */

#include "mixer.h"
#include "regs-mixer.h"
#include "regs-vp.h"

#include <plat/cpu.h>
#include <linux/delay.h>
#include <linux/ratelimit.h>
<<<<<<< HEAD
=======
#include <linux/debugfs.h>
#include <linux/seq_file.h>
>>>>>>> 251e5e0b

/* Register access subroutines */

static inline u32 vp_read(struct mxr_device *mdev, u32 reg_id)
{
#if defined(CONFIG_ARCH_EXYNOS4)
	return readl(mdev->res.vp_regs + reg_id);
#else
	return 0;
#endif
}

static inline void vp_write(struct mxr_device *mdev, u32 reg_id, u32 val)
{
#if defined(CONFIG_ARCH_EXYNOS4)
	writel(val, mdev->res.vp_regs + reg_id);
#endif
}

static inline void vp_write_mask(struct mxr_device *mdev, u32 reg_id,
	u32 val, u32 mask)
{
#if defined(CONFIG_ARCH_EXYNOS4)
	u32 old = vp_read(mdev, reg_id);

	val = (val & mask) | (old & ~mask);
	writel(val, mdev->res.vp_regs + reg_id);
#endif
}

static inline u32 mxr_read(struct mxr_device *mdev, u32 reg_id)
{
	return readl(mdev->res.mxr_regs + reg_id);
}

static inline void mxr_write(struct mxr_device *mdev, u32 reg_id, u32 val)
{
	writel(val, mdev->res.mxr_regs + reg_id);
}

static inline void mxr_write_mask(struct mxr_device *mdev, u32 reg_id,
	u32 val, u32 mask)
{
	u32 old = mxr_read(mdev, reg_id);

	val = (val & mask) | (old & ~mask);
	writel(val, mdev->res.mxr_regs + reg_id);
}

void mxr_layer_sync(struct mxr_device *mdev, int en)
{
	mxr_write_mask(mdev, MXR_STATUS, en ? MXR_STATUS_LAYER_SYNC : 0,
		MXR_STATUS_LAYER_SYNC);
}

void mxr_vsync_set_update(struct mxr_device *mdev, int en)
{
	/* block update on vsync */
	mxr_write_mask(mdev, MXR_STATUS, en ? MXR_STATUS_SYNC_ENABLE : 0,
		MXR_STATUS_SYNC_ENABLE);
#if defined(CONFIG_ARCH_EXYNOS4)
	vp_write(mdev, VP_SHADOW_UPDATE, en ? VP_SHADOW_UPDATE_ENABLE : 0);
#endif
}

static void __mxr_reg_vp_reset(struct mxr_device *mdev)
{
#if defined(CONFIG_ARCH_EXYNOS4)
	int tries = 100;

	vp_write(mdev, VP_SRESET, VP_SRESET_PROCESSING);
	for (tries = 100; tries; --tries) {
		/* waiting until VP_SRESET_PROCESSING is 0 */
		if (~vp_read(mdev, VP_SRESET) & VP_SRESET_PROCESSING)
			break;
		mdelay(10);
	}
	WARN(tries == 0, "failed to reset Video Processor\n");
#endif
}

static void mxr_reg_sub_mxr_reset(struct mxr_device *mdev, int mxr_num)
{
	u32 val; /* value stored to register */

	if (mxr_num == MXR_SUB_MIXER0) {
		/* use dark gray background color */
		mxr_write(mdev, MXR_BG_COLOR0, 0x008080);
		mxr_write(mdev, MXR_BG_COLOR1, 0x008080);
		mxr_write(mdev, MXR_BG_COLOR2, 0x008080);

		/* setting graphical layers */

		val  = MXR_GRP_CFG_BLANK_KEY_OFF; /* no blank key */
		val |= MXR_GRP_CFG_ALPHA_VAL(0xff); /* non-transparent alpha */

		/* the same configuration for both layers */
		mxr_write(mdev, MXR_GRAPHIC_CFG(0), val);
		mxr_write(mdev, MXR_GRAPHIC_CFG(1), val);
	} else if (mxr_num == MXR_SUB_MIXER1) {
		val  = MXR_LAYER_CFG_GRP1_VAL(3);
		val |= MXR_LAYER_CFG_GRP0_VAL(2);
		val |= MXR_LAYER_CFG_VP_VAL(1);
		mxr_write(mdev, MXR1_LAYER_CFG, val);

		/* use dark gray background color */
		mxr_write(mdev, MXR1_BG_COLOR0, 0x008080);
		mxr_write(mdev, MXR1_BG_COLOR1, 0x008080);
		mxr_write(mdev, MXR1_BG_COLOR2, 0x008080);

		/* setting graphical layers */

		val  = MXR_GRP_CFG_BLANK_KEY_OFF; /* no blank key */
		val |= MXR_GRP_CFG_ALPHA_VAL(0xff); /* non-transparent alpha */

		/* the same configuration for both layers */
		mxr_write(mdev, MXR1_GRAPHIC_CFG(0), val);
		mxr_write(mdev, MXR1_GRAPHIC_CFG(1), val);
	}
}

static void mxr_reg_vp_default_filter(struct mxr_device *mdev);

void mxr_reg_reset(struct mxr_device *mdev)
{
	int i;
	unsigned long flags;

	spin_lock_irqsave(&mdev->reg_slock, flags);

	mxr_write_mask(mdev, MXR_STATUS, ~0, MXR_STATUS_SOFT_RESET);
	mxr_vsync_set_update(mdev, MXR_DISABLE);

	/* set output in RGB888 mode */
	mxr_write(mdev, MXR_CFG, MXR_CFG_OUT_RGB888);

	/* 16 beat burst in DMA */
	mxr_write_mask(mdev, MXR_STATUS, MXR_STATUS_16_BURST,
		MXR_STATUS_BURST_MASK);

	for (i = 0; i < MXR_MAX_SUB_MIXERS; ++i)
		mxr_reg_sub_mxr_reset(mdev, i);

	/* configuration of Video Processor Registers */
	__mxr_reg_vp_reset(mdev);
	mxr_reg_vp_default_filter(mdev);

	/* enable all interrupts */
	mxr_write_mask(mdev, MXR_INT_EN, ~0, MXR_INT_EN_ALL);

	mxr_vsync_set_update(mdev, MXR_ENABLE);
	spin_unlock_irqrestore(&mdev->reg_slock, flags);
}

void mxr_reg_graph_format(struct mxr_device *mdev, int idx,
	const struct mxr_format *fmt, const struct mxr_geometry *geo)
{
	u32 wh, sxy, dxy;
	unsigned long flags;

	spin_lock_irqsave(&mdev->reg_slock, flags);
	mxr_vsync_set_update(mdev, MXR_DISABLE);

	/* Mostly, src width, height and dst width, height are same.
	 * However, in case of doing src and dst cropping, those are different.
	 * So you have to write dst width and height to MXR_GRAPHIC_WH register.
	 */
	wh  = MXR_GRP_WH_WIDTH(geo->dst.width);
	wh |= MXR_GRP_WH_HEIGHT(geo->dst.height);
	wh |= MXR_GRP_WH_H_SCALE(geo->x_ratio);
	wh |= MXR_GRP_WH_V_SCALE(geo->y_ratio);

	/* setup offsets in source image */
	sxy  = MXR_GRP_SXY_SX(geo->src.x_offset);
	sxy |= MXR_GRP_SXY_SY(geo->src.y_offset);

	/* setup offsets in display image */
	dxy  = MXR_GRP_DXY_DX(geo->dst.x_offset);
	dxy |= MXR_GRP_DXY_DY(geo->dst.y_offset);

	if (idx == 0) {
		mxr_write_mask(mdev, MXR_GRAPHIC_CFG(0),
				MXR_GRP_CFG_FORMAT_VAL(fmt->cookie),
				MXR_GRP_CFG_FORMAT_MASK);
		mxr_write(mdev, MXR_GRAPHIC_SPAN(0), geo->src.full_width);
		mxr_write(mdev, MXR_GRAPHIC_WH(0), wh);
		mxr_write(mdev, MXR_GRAPHIC_SXY(0), sxy);
		mxr_write(mdev, MXR_GRAPHIC_DXY(0), dxy);
	} else if (idx == 1) {
		mxr_write_mask(mdev, MXR_GRAPHIC_CFG(1),
				MXR_GRP_CFG_FORMAT_VAL(fmt->cookie),
				MXR_GRP_CFG_FORMAT_MASK);
		mxr_write(mdev, MXR_GRAPHIC_SPAN(1), geo->src.full_width);
		mxr_write(mdev, MXR_GRAPHIC_WH(1), wh);
		mxr_write(mdev, MXR_GRAPHIC_SXY(1), sxy);
		mxr_write(mdev, MXR_GRAPHIC_DXY(1), dxy);
	} else if (idx == 2) {
		mxr_write_mask(mdev, MXR1_GRAPHIC_CFG(0),
				MXR_GRP_CFG_FORMAT_VAL(fmt->cookie),
				MXR_GRP_CFG_FORMAT_MASK);
		mxr_write(mdev, MXR1_GRAPHIC_SPAN(0), geo->src.full_width);
		mxr_write(mdev, MXR1_GRAPHIC_WH(0), wh);
		mxr_write(mdev, MXR1_GRAPHIC_SXY(0), sxy);
		mxr_write(mdev, MXR1_GRAPHIC_DXY(0), dxy);
	} else if (idx == 3) {
		mxr_write_mask(mdev, MXR1_GRAPHIC_CFG(1),
				MXR_GRP_CFG_FORMAT_VAL(fmt->cookie),
				MXR_GRP_CFG_FORMAT_MASK);
		mxr_write(mdev, MXR1_GRAPHIC_SPAN(1), geo->src.full_width);
		mxr_write(mdev, MXR1_GRAPHIC_WH(1), wh);
		mxr_write(mdev, MXR1_GRAPHIC_SXY(1), sxy);
		mxr_write(mdev, MXR1_GRAPHIC_DXY(1), dxy);
	}

	mxr_vsync_set_update(mdev, MXR_ENABLE);
	spin_unlock_irqrestore(&mdev->reg_slock, flags);
}

void mxr_reg_video_geo(struct mxr_device *mdev, int cur_mxr, int idx,
		const struct mxr_geometry *geo)
{
	u32 lt, rb;
	unsigned long flags;

	mxr_dbg(mdev, "%s\n", __func__);

	spin_lock_irqsave(&mdev->reg_slock, flags);
	mxr_vsync_set_update(mdev, MXR_DISABLE);

	lt  = MXR_VIDEO_LT_LEFT_VAL(geo->dst.x_offset);
	lt |= MXR_VIDEO_LT_TOP_VAL(geo->dst.y_offset);
	rb  = MXR_VIDEO_RB_RIGHT_VAL(geo->dst.x_offset + geo->dst.width - 1);
	rb |= MXR_VIDEO_RB_BOTTOM_VAL(geo->dst.y_offset + geo->dst.height - 1);

	if (cur_mxr == MXR_SUB_MIXER0) {
		mxr_write(mdev, MXR_VIDEO_LT, lt);
		mxr_write(mdev, MXR_VIDEO_RB, rb);
	} else if (cur_mxr == MXR_SUB_MIXER1) {
		mxr_write(mdev, MXR1_VIDEO_LT, lt);
		mxr_write(mdev, MXR1_VIDEO_RB, rb);
	}

	mxr_vsync_set_update(mdev, MXR_ENABLE);
	spin_unlock_irqrestore(&mdev->reg_slock, flags);

	mxr_dbg(mdev, "destination x = %d, y = %d, width = %d, height = %d\n",
			geo->dst.x_offset, geo->dst.y_offset,
			geo->dst.width, geo->dst.height);
}

void mxr_reg_vp_format(struct mxr_device *mdev,
	const struct mxr_format *fmt, const struct mxr_geometry *geo)
{
#if defined(CONFIG_ARCH_EXYNOS4)
	unsigned long flags;

	spin_lock_irqsave(&mdev->reg_slock, flags);
	mxr_vsync_set_update(mdev, MXR_DISABLE);

	vp_write_mask(mdev, VP_MODE, fmt->cookie, VP_MODE_FMT_MASK);

	/* setting size of input image */
	vp_write(mdev, VP_IMG_SIZE_Y, VP_IMG_HSIZE(geo->src.full_width) |
		VP_IMG_VSIZE(geo->src.full_height));
	/* chroma height has to reduced by 2 to avoid chroma distorions */
	vp_write(mdev, VP_IMG_SIZE_C, VP_IMG_HSIZE(geo->src.full_width) |
		VP_IMG_VSIZE(geo->src.full_height / 2));

	vp_write(mdev, VP_SRC_WIDTH, geo->src.width);
	vp_write(mdev, VP_SRC_HEIGHT, geo->src.height);
	vp_write(mdev, VP_SRC_H_POSITION,
		VP_SRC_H_POSITION_VAL(geo->src.x_offset));
	vp_write(mdev, VP_SRC_V_POSITION, geo->src.y_offset);

	vp_write(mdev, VP_DST_WIDTH, geo->dst.width);
	vp_write(mdev, VP_DST_H_POSITION, geo->dst.x_offset);
	if (geo->dst.field == V4L2_FIELD_INTERLACED) {
		vp_write(mdev, VP_DST_HEIGHT, geo->dst.height / 2);
		vp_write(mdev, VP_DST_V_POSITION, geo->dst.y_offset / 2);
	} else {
		vp_write(mdev, VP_DST_HEIGHT, geo->dst.height);
		vp_write(mdev, VP_DST_V_POSITION, geo->dst.y_offset);
	}

	vp_write(mdev, VP_H_RATIO, geo->x_ratio);
	vp_write(mdev, VP_V_RATIO, geo->y_ratio);

	vp_write(mdev, VP_ENDIAN_MODE, VP_ENDIAN_MODE_LITTLE);

	mxr_vsync_set_update(mdev, MXR_ENABLE);
	spin_unlock_irqrestore(&mdev->reg_slock, flags);
#endif
}

void mxr_reg_graph_buffer(struct mxr_device *mdev, int idx, dma_addr_t addr)
{
	u32 val = addr ? ~0 : 0;
	unsigned long flags;

	spin_lock_irqsave(&mdev->reg_slock, flags);
	mxr_vsync_set_update(mdev, MXR_DISABLE);

	if (idx == 0) {
		mxr_write_mask(mdev, MXR_CFG, val, MXR_CFG_GRP0_ENABLE);
		mxr_write(mdev, MXR_GRAPHIC_BASE(0), addr);
	} else if (idx == 1) {
		mxr_write_mask(mdev, MXR_CFG, val, MXR_CFG_GRP1_ENABLE);
		mxr_write(mdev, MXR_GRAPHIC_BASE(1), addr);
	} else if (idx == 2) {
		mxr_write_mask(mdev, MXR_CFG, val, MXR_CFG_MX1_GRP0_ENABLE);
		mxr_write(mdev, MXR1_GRAPHIC_BASE(0), addr);
	} else if (idx == 3) {
		mxr_write_mask(mdev, MXR_CFG, val, MXR_CFG_MX1_GRP1_ENABLE);
		mxr_write(mdev, MXR1_GRAPHIC_BASE(1), addr);
	}

	mxr_vsync_set_update(mdev, MXR_ENABLE);
	spin_unlock_irqrestore(&mdev->reg_slock, flags);
}

void mxr_reg_vp_buffer(struct mxr_device *mdev,
	dma_addr_t luma_addr[2], dma_addr_t chroma_addr[2])
{
#if defined(CONFIG_ARCH_EXYNOS4)
	u32 val = luma_addr[0] ? ~0 : 0;
	unsigned long flags;

	spin_lock_irqsave(&mdev->reg_slock, flags);
	mxr_vsync_set_update(mdev, MXR_DISABLE);

	mxr_write_mask(mdev, MXR_CFG, val, MXR_CFG_VIDEO_ENABLE);
	vp_write_mask(mdev, VP_ENABLE, val, VP_ENABLE_ON);
	/* TODO: fix tiled mode */
	vp_write(mdev, VP_TOP_Y_PTR, luma_addr[0]);
	vp_write(mdev, VP_TOP_C_PTR, chroma_addr[0]);
	vp_write(mdev, VP_BOT_Y_PTR, luma_addr[1]);
	vp_write(mdev, VP_BOT_C_PTR, chroma_addr[1]);

	mxr_vsync_set_update(mdev, MXR_ENABLE);
	spin_unlock_irqrestore(&mdev->reg_slock, flags);
#endif
}

void mxr_reg_set_layer_prio(struct mxr_device *mdev)
{
	u8 p_g0, p_g1, p_v;
	u32 val;

	p_v = mdev->sub_mxr[MXR_SUB_MIXER0].layer[MXR_LAYER_VIDEO]->prio;
	p_g0 = mdev->sub_mxr[MXR_SUB_MIXER0].layer[MXR_LAYER_GRP0]->prio;
	p_g1 = mdev->sub_mxr[MXR_SUB_MIXER0].layer[MXR_LAYER_GRP1]->prio;
	mxr_dbg(mdev, "video layer priority = %d\n", p_v);
	mxr_dbg(mdev, "graphic0 layer priority = %d\n", p_g0);
	mxr_dbg(mdev, "graphic1 layer priority = %d\n", p_g1);

	val  = MXR_LAYER_CFG_GRP1_VAL(p_g1);
	val |= MXR_LAYER_CFG_GRP0_VAL(p_g0);
	val |= MXR_LAYER_CFG_VP_VAL(p_v);
	mxr_write(mdev, MXR_LAYER_CFG, val);
}

void mxr_reg_set_layer_blend(struct mxr_device *mdev, int sub_mxr, int num,
		int en)
{
	u32 val = en ? ~0 : 0;
	unsigned long flags;

	spin_lock_irqsave(&mdev->reg_slock, flags);
	mxr_vsync_set_update(mdev, MXR_DISABLE);

	if (sub_mxr == MXR_SUB_MIXER0 && num == MXR_LAYER_VIDEO)
		mxr_write_mask(mdev, MXR_VIDEO_CFG, val,
				MXR_VIDEO_CFG_BLEND_EN);
	else if (sub_mxr == MXR_SUB_MIXER0 && num == MXR_LAYER_GRP0)
		mxr_write_mask(mdev, MXR_GRAPHIC_CFG(0), val,
				MXR_GRP_CFG_LAYER_BLEND_EN);
	else if (sub_mxr == MXR_SUB_MIXER0 && num == MXR_LAYER_GRP1)
		mxr_write_mask(mdev, MXR_GRAPHIC_CFG(1), val,
				MXR_GRP_CFG_LAYER_BLEND_EN);
#if defined(CONFIG_ARCH_EXYNOS5)
	else if (sub_mxr == MXR_SUB_MIXER1 && num == MXR_LAYER_VIDEO)
		mxr_write_mask(mdev, MXR1_VIDEO_CFG, val,
				MXR_VIDEO_CFG_BLEND_EN);
	else if (sub_mxr == MXR_SUB_MIXER1 && num == MXR_LAYER_GRP0)
		mxr_write_mask(mdev, MXR1_GRAPHIC_CFG(0), val,
				MXR_GRP_CFG_LAYER_BLEND_EN);
	else if (sub_mxr == MXR_SUB_MIXER1 && num == MXR_LAYER_GRP1)
		mxr_write_mask(mdev, MXR1_GRAPHIC_CFG(1), val,
				MXR_GRP_CFG_LAYER_BLEND_EN);
#endif

	mxr_vsync_set_update(mdev, MXR_ENABLE);
	spin_unlock_irqrestore(&mdev->reg_slock, flags);
}

void mxr_reg_layer_alpha(struct mxr_device *mdev, int sub_mxr, int num, u32 a)
{
	unsigned long flags;

	spin_lock_irqsave(&mdev->reg_slock, flags);
	mxr_vsync_set_update(mdev, MXR_DISABLE);

	if (sub_mxr == MXR_SUB_MIXER0 && num == MXR_LAYER_VIDEO)
		mxr_write_mask(mdev, MXR_VIDEO_CFG, MXR_VIDEO_CFG_ALPHA(a),
				0xff);
	else if (sub_mxr == MXR_SUB_MIXER0 && num == MXR_LAYER_GRP0)
		mxr_write_mask(mdev, MXR_GRAPHIC_CFG(0), MXR_GRP_CFG_ALPHA_VAL(a),
				0xff);
	else if (sub_mxr == MXR_SUB_MIXER0 && num == MXR_LAYER_GRP1)
		mxr_write_mask(mdev, MXR_GRAPHIC_CFG(1), MXR_GRP_CFG_ALPHA_VAL(a),
				0xff);
#if defined(CONFIG_ARCH_EXYNOS5)
	else if (sub_mxr == MXR_SUB_MIXER1 && num == MXR_LAYER_VIDEO)
		mxr_write_mask(mdev, MXR1_VIDEO_CFG, MXR_VIDEO_CFG_ALPHA(a),
				0xff);
	else if (sub_mxr == MXR_SUB_MIXER1 && num == MXR_LAYER_GRP0)
		mxr_write_mask(mdev, MXR1_GRAPHIC_CFG(0), MXR_GRP_CFG_ALPHA_VAL(a),
				0xff);
	else if (sub_mxr == MXR_SUB_MIXER1 && num == MXR_LAYER_GRP1)
		mxr_write_mask(mdev, MXR1_GRAPHIC_CFG(1), MXR_GRP_CFG_ALPHA_VAL(a),
				0xff);
#endif

	mxr_vsync_set_update(mdev, MXR_ENABLE);
	spin_unlock_irqrestore(&mdev->reg_slock, flags);
}

void mxr_reg_set_pixel_blend(struct mxr_device *mdev, int sub_mxr, int num,
		int en)
{
	u32 val = en ? ~0 : 0;
	unsigned long flags;

	spin_lock_irqsave(&mdev->reg_slock, flags);
	mxr_vsync_set_update(mdev, MXR_DISABLE);

	if (sub_mxr == MXR_SUB_MIXER0 && num == MXR_LAYER_GRP0)
		mxr_write_mask(mdev, MXR_GRAPHIC_CFG(0), val,
				MXR_GRP_CFG_PIXEL_BLEND_EN);
	else if (sub_mxr == MXR_SUB_MIXER0 && num == MXR_LAYER_GRP1)
		mxr_write_mask(mdev, MXR_GRAPHIC_CFG(1), val,
				MXR_GRP_CFG_PIXEL_BLEND_EN);
#if defined(CONFIG_ARCH_EXYNOS5)
	else if (sub_mxr == MXR_SUB_MIXER1 && num == MXR_LAYER_GRP0)
		mxr_write_mask(mdev, MXR1_GRAPHIC_CFG(0), val,
				MXR_GRP_CFG_PIXEL_BLEND_EN);
	else if (sub_mxr == MXR_SUB_MIXER1 && num == MXR_LAYER_GRP1)
		mxr_write_mask(mdev, MXR1_GRAPHIC_CFG(1), val,
				MXR_GRP_CFG_PIXEL_BLEND_EN);
#endif

	mxr_vsync_set_update(mdev, MXR_ENABLE);
	spin_unlock_irqrestore(&mdev->reg_slock, flags);
}

void mxr_reg_set_colorkey(struct mxr_device *mdev, int sub_mxr, int num, int en)
{
	u32 val = en ? ~0 : 0;
	unsigned long flags;

	spin_lock_irqsave(&mdev->reg_slock, flags);
	mxr_vsync_set_update(mdev, MXR_DISABLE);

	if (sub_mxr == MXR_SUB_MIXER0 && num == MXR_LAYER_GRP0)
		mxr_write_mask(mdev, MXR_GRAPHIC_CFG(0), val,
				MXR_GRP_CFG_BLANK_KEY_OFF);
	else if (sub_mxr == MXR_SUB_MIXER0 && num == MXR_LAYER_GRP1)
		mxr_write_mask(mdev, MXR_GRAPHIC_CFG(1), val,
				MXR_GRP_CFG_BLANK_KEY_OFF);
#if defined(CONFIG_ARCH_EXYNOS5)
	else if (sub_mxr == MXR_SUB_MIXER1 && num == MXR_LAYER_GRP0)
		mxr_write_mask(mdev, MXR1_GRAPHIC_CFG(0), val,
				MXR_GRP_CFG_BLANK_KEY_OFF);
	else if (sub_mxr == MXR_SUB_MIXER1 && num == MXR_LAYER_GRP1)
		mxr_write_mask(mdev, MXR1_GRAPHIC_CFG(1), val,
				MXR_GRP_CFG_BLANK_KEY_OFF);
#endif

	mxr_vsync_set_update(mdev, MXR_ENABLE);
	spin_unlock_irqrestore(&mdev->reg_slock, flags);
}

void mxr_reg_colorkey_val(struct mxr_device *mdev, int sub_mxr, int num, u32 v)
{
	unsigned long flags;

	spin_lock_irqsave(&mdev->reg_slock, flags);
	mxr_vsync_set_update(mdev, MXR_DISABLE);

	if (sub_mxr == MXR_SUB_MIXER0 && num == MXR_LAYER_GRP0)
		mxr_write(mdev, MXR_GRAPHIC_BLANK(0), v);
	else if (sub_mxr == MXR_SUB_MIXER0 && num == MXR_LAYER_GRP1)
		mxr_write(mdev, MXR_GRAPHIC_BLANK(1), v);
#if defined(CONFIG_ARCH_EXYNOS5)
	else if (sub_mxr == MXR_SUB_MIXER1 && num == MXR_LAYER_GRP0)
		mxr_write(mdev, MXR1_GRAPHIC_BLANK(0), v);
	else if (sub_mxr == MXR_SUB_MIXER1 && num == MXR_LAYER_GRP1)
		mxr_write(mdev, MXR1_GRAPHIC_BLANK(1), v);
#endif

	mxr_vsync_set_update(mdev, MXR_ENABLE);
	spin_unlock_irqrestore(&mdev->reg_slock, flags);
}

static void mxr_irq_layer_handle(struct mxr_layer *layer)
{
	struct list_head *head = &layer->enq_list;
	struct mxr_pipeline *pipe = &layer->pipe;
	struct mxr_buffer *done;

	/* skip non-existing layer */
	if (layer == NULL)
		return;

	spin_lock(&layer->enq_slock);
	if (pipe->state == MXR_PIPELINE_IDLE)
		goto done;

	done = layer->shadow_buf;
	layer->shadow_buf = layer->update_buf;

	if (list_empty(head)) {
		if (pipe->state != MXR_PIPELINE_STREAMING)
			layer->update_buf = NULL;
	} else {
		struct mxr_buffer *next;
		next = list_first_entry(head, struct mxr_buffer, list);
		list_del(&next->list);
		layer->update_buf = next;
	}

	layer->ops.buffer_set(layer, layer->update_buf);

	if (done && done != layer->shadow_buf)
		vb2_buffer_done(&done->vb, VB2_BUF_STATE_DONE);

done:
	spin_unlock(&layer->enq_slock);
}

u32 mxr_irq_underrun_handle(struct mxr_device *mdev, u32 val)
{
	if (val & MXR_INT_STATUS_MX0_VIDEO) {
		printk_ratelimited("mixer0 video layer underrun occur\n");
		val |= MXR_INT_STATUS_MX0_VIDEO;
	} else if (val & MXR_INT_STATUS_MX0_GRP0) {
		printk_ratelimited("mixer0 graphic0 layer underrun occur\n");
		val |= MXR_INT_STATUS_MX0_GRP0;
	} else if (val & MXR_INT_STATUS_MX0_GRP1) {
		printk_ratelimited("mixer0 graphic1 layer underrun occur\n");
		val |= MXR_INT_STATUS_MX0_GRP1;
	} else if (val & MXR_INT_STATUS_MX1_VIDEO) {
		printk_ratelimited("mixer1 video layer underrun occur\n");
		val |= MXR_INT_STATUS_MX1_VIDEO;
	} else if (val & MXR_INT_STATUS_MX1_GRP0) {
		printk_ratelimited("mixer1 graphic0 layer underrun occur\n");
		val |= MXR_INT_STATUS_MX1_GRP0;
	} else if (val & MXR_INT_STATUS_MX1_GRP1) {
		printk_ratelimited("mixer1 graphic1 layer underrun occur\n");
		val |= MXR_INT_STATUS_MX1_GRP1;
	}

	return val;
}

irqreturn_t mxr_irq_handler(int irq, void *dev_data)
{
	struct mxr_device *mdev = dev_data;
	u32 i, val;

	spin_lock(&mdev->reg_slock);
	val = mxr_read(mdev, MXR_INT_STATUS);

	/* wake up process waiting for VSYNC */
	if (val & MXR_INT_STATUS_VSYNC) {
		set_bit(MXR_EVENT_VSYNC, &mdev->event_flags);
		wake_up(&mdev->event_queue);
	}

	/* clear interrupts.
	   vsync is updated after write MXR_CFG_LAYER_UPDATE bit */
	if (val & MXR_INT_CLEAR_VSYNC)
		mxr_write_mask(mdev, MXR_INT_STATUS, ~0, MXR_INT_CLEAR_VSYNC);

	val = mxr_irq_underrun_handle(mdev, val);
	mxr_write(mdev, MXR_INT_STATUS, val);

	spin_unlock(&mdev->reg_slock);
	/* leave on non-vsync event */
	if (~val & MXR_INT_CLEAR_VSYNC)
		return IRQ_HANDLED;

	for (i = 0; i < MXR_MAX_SUB_MIXERS; ++i) {
#if defined(CONFIG_ARCH_EXYNOS4)
		mxr_irq_layer_handle(mdev->sub_mxr[i].layer[MXR_LAYER_VIDEO]);
#endif
		mxr_irq_layer_handle(mdev->sub_mxr[i].layer[MXR_LAYER_GRP0]);
		mxr_irq_layer_handle(mdev->sub_mxr[i].layer[MXR_LAYER_GRP1]);
	}

	if (test_bit(MXR_EVENT_VSYNC, &mdev->event_flags)) {
		spin_lock(&mdev->reg_slock);
		mxr_write_mask(mdev, MXR_CFG, ~0, MXR_CFG_LAYER_UPDATE);
		spin_unlock(&mdev->reg_slock);
	}

	return IRQ_HANDLED;
}

void mxr_reg_s_output(struct mxr_device *mdev, int cookie)
{
	u32 val;

	val = cookie == 0 ? MXR_CFG_DST_SDO : MXR_CFG_DST_HDMI;
	mxr_write_mask(mdev, MXR_CFG, val, MXR_CFG_DST_MASK);
}

void mxr_reg_streamon(struct mxr_device *mdev)
{
	unsigned long flags;

	spin_lock_irqsave(&mdev->reg_slock, flags);
	/* single write -> no need to block vsync update */

	/* start MIXER */
	mxr_write_mask(mdev, MXR_STATUS, ~0, MXR_STATUS_REG_RUN);

	spin_unlock_irqrestore(&mdev->reg_slock, flags);
}

void mxr_reg_streamoff(struct mxr_device *mdev)
{
	unsigned long flags;

	spin_lock_irqsave(&mdev->reg_slock, flags);
	/* single write -> no need to block vsync update */

	/* stop MIXER */
	mxr_write_mask(mdev, MXR_STATUS, 0, MXR_STATUS_REG_RUN);

	spin_unlock_irqrestore(&mdev->reg_slock, flags);
}

int mxr_reg_wait4vsync(struct mxr_device *mdev)
{
	int ret;

	clear_bit(MXR_EVENT_VSYNC, &mdev->event_flags);
	/* TODO: consider adding interruptible */
	ret = wait_event_timeout(mdev->event_queue,
		test_bit(MXR_EVENT_VSYNC, &mdev->event_flags),
		msecs_to_jiffies(1000));
	if (ret > 0)
		return 0;
	if (ret < 0)
		return ret;
	mxr_warn(mdev, "no vsync detected - timeout\n");
	return -ETIME;
}

void mxr_reg_set_mbus_fmt(struct mxr_device *mdev,
		struct v4l2_mbus_framefmt *fmt, u32 dvi_mode)
{
	u32 val = 0;
	unsigned long flags;

	spin_lock_irqsave(&mdev->reg_slock, flags);
	mxr_vsync_set_update(mdev, MXR_DISABLE);

	/* choosing between YUV444 and RGB888 as mixer output type */
	if (mdev->sub_mxr[MXR_SUB_MIXER0].mbus_fmt[MXR_PAD_SOURCE_GRP0].code ==
		V4L2_MBUS_FMT_YUV8_1X24) {
		if (dvi_mode) {
			val = MXR_CFG_OUT_RGB888;
			fmt->code = V4L2_MBUS_FMT_XRGB8888_4X8_LE;
		} else {
			val = MXR_CFG_OUT_YUV444;
			fmt->code = V4L2_MBUS_FMT_YUV8_1X24;
		}
	} else {
		val = MXR_CFG_OUT_RGB888;
		fmt->code = V4L2_MBUS_FMT_XRGB8888_4X8_LE;
	}

	/* choosing between interlace and progressive mode */
	if (fmt->field == V4L2_FIELD_INTERLACED)
		val |= MXR_CFG_SCAN_INTERLACE;
	else
		val |= MXR_CFG_SCAN_PROGRASSIVE;

	/* choosing between porper HD and SD mode */
	if (fmt->height == 480)
		val |= MXR_CFG_SCAN_NTSC | MXR_CFG_SCAN_SD;
	else if (fmt->height == 576)
		val |= MXR_CFG_SCAN_PAL | MXR_CFG_SCAN_SD;
	else if (fmt->height == 720)
		val |= MXR_CFG_SCAN_HD_720 | MXR_CFG_SCAN_HD;
	else if (fmt->height == 1080)
		val |= MXR_CFG_SCAN_HD_1080 | MXR_CFG_SCAN_HD;
	else
		WARN(1, "unrecognized mbus height %u!\n", fmt->height);

	mxr_write_mask(mdev, MXR_CFG, val, MXR_CFG_SCAN_MASK |
			MXR_CFG_OUT_MASK);

	val = (fmt->field == V4L2_FIELD_INTERLACED) ? ~0 : 0;
	vp_write_mask(mdev, VP_MODE, val,
		VP_MODE_LINE_SKIP | VP_MODE_FIELD_ID_AUTO_TOGGLING);

	mxr_vsync_set_update(mdev, MXR_ENABLE);
	spin_unlock_irqrestore(&mdev->reg_slock, flags);
}

void mxr_reg_local_path_clear(struct mxr_device *mdev)
{
	u32 val;

	val = readl(SYSREG_DISP1BLK_CFG);
	val &= ~(DISP1BLK_CFG_MIXER0_VALID | DISP1BLK_CFG_MIXER1_VALID);
	writel(val, SYSREG_DISP1BLK_CFG);
	mxr_dbg(mdev, "SYSREG_DISP1BLK_CFG = 0x%x\n",
			readl(SYSREG_DISP1BLK_CFG));
}

void mxr_reg_local_path_set(struct mxr_device *mdev, int mxr0_gsc, int mxr1_gsc,
		u32 flags)
{
	u32 val = 0;
	int mxr0_local = mdev->sub_mxr[MXR_SUB_MIXER0].local;
	int mxr1_local = mdev->sub_mxr[MXR_SUB_MIXER1].local;

	if (mxr0_local && !mxr1_local) { /* 1-path : sub-mixer0 */
		val  = MXR_TVOUT_CFG_ONE_PATH;
		val |= MXR_TVOUT_CFG_PATH_MIXER0;
	} else if (!mxr0_local && mxr1_local) { /* 1-path : sub-mixer1 */
		val  = MXR_TVOUT_CFG_ONE_PATH;
		val |= MXR_TVOUT_CFG_PATH_MIXER1;
	} else if (mxr0_local && mxr1_local) { /* 2-path */
		val  = MXR_TVOUT_CFG_TWO_PATH;
		val |= MXR_TVOUT_CFG_STEREO_SCOPIC;
	}

	mxr_write(mdev, MXR_TVOUT_CFG, val);

	/* set local path gscaler to mixer */
	val = readl(SYSREG_DISP1BLK_CFG);
	val |= DISP1BLK_CFG_FIFORST_DISP1;
	val &= ~DISP1BLK_CFG_MIXER_MASK;
	if (flags & MEDIA_LNK_FL_ENABLED) {
		if (mxr0_local) {
			val |= DISP1BLK_CFG_MIXER0_VALID;
			val |= DISP1BLK_CFG_MIXER0_SRC_GSC(mxr0_gsc);
		}
		if (mxr1_local) {
			val |= DISP1BLK_CFG_MIXER1_VALID;
			val |= DISP1BLK_CFG_MIXER1_SRC_GSC(mxr1_gsc);
		}
	}
	mxr_dbg(mdev, "%s: SYSREG value = 0x%x\n", __func__, val);
	writel(val, SYSREG_DISP1BLK_CFG);
}

void mxr_reg_graph_layer_stream(struct mxr_device *mdev, int idx, int en)
{
	u32 val = 0;
	unsigned long flags;

	spin_lock_irqsave(&mdev->reg_slock, flags);
	mxr_vsync_set_update(mdev, MXR_DISABLE);

	if (mdev->frame_packing) {
		val  = MXR_TVOUT_CFG_TWO_PATH;
		val |= MXR_TVOUT_CFG_STEREO_SCOPIC;
	} else {
		val  = MXR_TVOUT_CFG_ONE_PATH;
		val |= MXR_TVOUT_CFG_PATH_MIXER0;
	}

	mxr_write(mdev, MXR_TVOUT_CFG, val);

	mxr_vsync_set_update(mdev, MXR_ENABLE);
	spin_unlock_irqrestore(&mdev->reg_slock, flags);
}

void mxr_reg_vp_layer_stream(struct mxr_device *mdev, int en)
{
	/* no extra actions need to be done */
}

void mxr_reg_video_layer_stream(struct mxr_device *mdev, int idx, int en)
{
	u32 val = en ? ~0 : 0;

	if (idx == 0)
		mxr_write_mask(mdev, MXR_CFG, val, MXR_CFG_VIDEO_ENABLE);
	else if (idx == 1)
		mxr_write_mask(mdev, MXR_CFG, val, MXR_CFG_MX1_VIDEO_ENABLE);
}

static const u8 filter_y_horiz_tap8[] = {
	0,	-1,	-1,	-1,	-1,	-1,	-1,	-1,
	-1,	-1,	-1,	-1,	-1,	0,	0,	0,
	0,	2,	4,	5,	6,	6,	6,	6,
	6,	5,	5,	4,	3,	2,	1,	1,
	0,	-6,	-12,	-16,	-18,	-20,	-21,	-20,
	-20,	-18,	-16,	-13,	-10,	-8,	-5,	-2,
	127,	126,	125,	121,	114,	107,	99,	89,
	79,	68,	57,	46,	35,	25,	16,	8,
};

static const u8 filter_y_vert_tap4[] = {
	0,	-3,	-6,	-8,	-8,	-8,	-8,	-7,
	-6,	-5,	-4,	-3,	-2,	-1,	-1,	0,
	127,	126,	124,	118,	111,	102,	92,	81,
	70,	59,	48,	37,	27,	19,	11,	5,
	0,	5,	11,	19,	27,	37,	48,	59,
	70,	81,	92,	102,	111,	118,	124,	126,
	0,	0,	-1,	-1,	-2,	-3,	-4,	-5,
	-6,	-7,	-8,	-8,	-8,	-8,	-6,	-3,
};

static const u8 filter_cr_horiz_tap4[] = {
	0,	-3,	-6,	-8,	-8,	-8,	-8,	-7,
	-6,	-5,	-4,	-3,	-2,	-1,	-1,	0,
	127,	126,	124,	118,	111,	102,	92,	81,
	70,	59,	48,	37,	27,	19,	11,	5,
};

static inline void mxr_reg_vp_filter_set(struct mxr_device *mdev,
	int reg_id, const u8 *data, unsigned int size)
{
	/* assure 4-byte align */
	BUG_ON(size & 3);
	for (; size; size -= 4, reg_id += 4, data += 4) {
		u32 val = (data[0] << 24) |  (data[1] << 16) |
			(data[2] << 8) | data[3];
		vp_write(mdev, reg_id, val);
	}
}

static void mxr_reg_vp_default_filter(struct mxr_device *mdev)
{
#if defined(CONFIG_ARCH_EXYNOS4)
	mxr_reg_vp_filter_set(mdev, VP_POLY8_Y0_LL,
		filter_y_horiz_tap8, sizeof filter_y_horiz_tap8);
	mxr_reg_vp_filter_set(mdev, VP_POLY4_Y0_LL,
		filter_y_vert_tap4, sizeof filter_y_vert_tap4);
	mxr_reg_vp_filter_set(mdev, VP_POLY4_C0_LL,
		filter_cr_horiz_tap4, sizeof filter_cr_horiz_tap4);
#endif
}

static int mxr_debugfs_show(struct seq_file *s, void *unused)
{
	struct mxr_device *mdev = s->private;

	mutex_lock(&mdev->s_mutex);

	if (!mdev->n_streamer) {
		seq_printf(s, "Not streaming\n");
		mutex_unlock(&mdev->s_mutex);
		return 0;
	}

#define DUMPREG(reg_id) \
do { \
	seq_printf(s, "%-17s %08x\n", #reg_id, \
		(u32)readl(mdev->res.mxr_regs + reg_id)); \
} while (0)

	DUMPREG(MXR_STATUS);
	DUMPREG(MXR_CFG);
	DUMPREG(MXR_INT_EN);
	DUMPREG(MXR_INT_STATUS);
	DUMPREG(MXR_LAYER_CFG);
	DUMPREG(MXR_VIDEO_CFG);
	DUMPREG(MXR_GRAPHIC0_CFG);
	DUMPREG(MXR_GRAPHIC0_BASE);
	DUMPREG(MXR_GRAPHIC0_SPAN);
	DUMPREG(MXR_GRAPHIC0_WH);
	DUMPREG(MXR_GRAPHIC0_SXY);
	DUMPREG(MXR_GRAPHIC0_DXY);
	DUMPREG(MXR_GRAPHIC1_CFG);
	DUMPREG(MXR_GRAPHIC1_BASE);
	DUMPREG(MXR_GRAPHIC1_SPAN);
	DUMPREG(MXR_GRAPHIC1_WH);
	DUMPREG(MXR_GRAPHIC1_SXY);
	DUMPREG(MXR_GRAPHIC1_DXY);
	DUMPREG(MXR_TVOUT_CFG);

#undef DUMPREG

	mutex_unlock(&mdev->s_mutex);
	return 0;
}

static int mxr_debugfs_open(struct inode *inode, struct file *file)
{
	return single_open(file, mxr_debugfs_show, inode->i_private);
}

static const struct file_operations mxr_debugfs_fops = {
	.open           = mxr_debugfs_open,
	.read           = seq_read,
	.llseek         = seq_lseek,
	.release        = single_release,
};

void mxr_debugfs_init(struct mxr_device *mdev)
{
	debugfs_create_file(dev_name(mdev->dev), S_IRUGO, NULL,
			    mdev, &mxr_debugfs_fops);
}

static void mxr_reg_mxr_dump(struct mxr_device *mdev)
{
#define DUMPREG(reg_id) \
do { \
	mxr_dbg(mdev, #reg_id " = %08x\n", \
		(u32)readl(mdev->res.mxr_regs + reg_id)); \
} while (0)

	DUMPREG(MXR_STATUS);
	DUMPREG(MXR_CFG);
	DUMPREG(MXR_INT_EN);
	DUMPREG(MXR_INT_STATUS);

	DUMPREG(MXR_LAYER_CFG);
	DUMPREG(MXR_VIDEO_CFG);

	DUMPREG(MXR_GRAPHIC0_CFG);
	DUMPREG(MXR_GRAPHIC0_BASE);
	DUMPREG(MXR_GRAPHIC0_SPAN);
	DUMPREG(MXR_GRAPHIC0_WH);
	DUMPREG(MXR_GRAPHIC0_SXY);
	DUMPREG(MXR_GRAPHIC0_DXY);

	DUMPREG(MXR_GRAPHIC1_CFG);
	DUMPREG(MXR_GRAPHIC1_BASE);
	DUMPREG(MXR_GRAPHIC1_SPAN);
	DUMPREG(MXR_GRAPHIC1_WH);
	DUMPREG(MXR_GRAPHIC1_SXY);
	DUMPREG(MXR_GRAPHIC1_DXY);

	if (soc_is_exynos5250()) {
		DUMPREG(MXR1_LAYER_CFG);
		DUMPREG(MXR1_VIDEO_CFG);

		DUMPREG(MXR1_GRAPHIC0_CFG);
		DUMPREG(MXR1_GRAPHIC0_BASE);
		DUMPREG(MXR1_GRAPHIC0_SPAN);
		DUMPREG(MXR1_GRAPHIC0_WH);
		DUMPREG(MXR1_GRAPHIC0_SXY);
		DUMPREG(MXR1_GRAPHIC0_DXY);

		DUMPREG(MXR1_GRAPHIC1_CFG);
		DUMPREG(MXR1_GRAPHIC1_BASE);
		DUMPREG(MXR1_GRAPHIC1_SPAN);
		DUMPREG(MXR1_GRAPHIC1_WH);
		DUMPREG(MXR1_GRAPHIC1_SXY);
		DUMPREG(MXR1_GRAPHIC1_DXY);

		DUMPREG(MXR_TVOUT_CFG);
	}
#undef DUMPREG
}

static void mxr_reg_vp_dump(struct mxr_device *mdev)
{
#define DUMPREG(reg_id) \
do { \
	mxr_dbg(mdev, #reg_id " = %08x\n", \
		(u32) readl(mdev->res.vp_regs + reg_id)); \
} while (0)

#if defined(CONFIG_ARCH_EXYNOS4)
	DUMPREG(VP_ENABLE);
	DUMPREG(VP_SRESET);
	DUMPREG(VP_SHADOW_UPDATE);
	DUMPREG(VP_FIELD_ID);
	DUMPREG(VP_MODE);
	DUMPREG(VP_IMG_SIZE_Y);
	DUMPREG(VP_IMG_SIZE_C);
	DUMPREG(VP_PER_RATE_CTRL);
	DUMPREG(VP_TOP_Y_PTR);
	DUMPREG(VP_BOT_Y_PTR);
	DUMPREG(VP_TOP_C_PTR);
	DUMPREG(VP_BOT_C_PTR);
	DUMPREG(VP_ENDIAN_MODE);
	DUMPREG(VP_SRC_H_POSITION);
	DUMPREG(VP_SRC_V_POSITION);
	DUMPREG(VP_SRC_WIDTH);
	DUMPREG(VP_SRC_HEIGHT);
	DUMPREG(VP_DST_H_POSITION);
	DUMPREG(VP_DST_V_POSITION);
	DUMPREG(VP_DST_WIDTH);
	DUMPREG(VP_DST_HEIGHT);
	DUMPREG(VP_H_RATIO);
	DUMPREG(VP_V_RATIO);
#endif

#undef DUMPREG
}

void mxr_reg_dump(struct mxr_device *mdev)
{
	mxr_reg_mxr_dump(mdev);
	mxr_reg_vp_dump(mdev);
}<|MERGE_RESOLUTION|>--- conflicted
+++ resolved
@@ -18,11 +18,8 @@
 #include <plat/cpu.h>
 #include <linux/delay.h>
 #include <linux/ratelimit.h>
-<<<<<<< HEAD
-=======
 #include <linux/debugfs.h>
 #include <linux/seq_file.h>
->>>>>>> 251e5e0b
 
 /* Register access subroutines */
 
