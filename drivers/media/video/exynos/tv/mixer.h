--- conflicted
+++ resolved
@@ -411,12 +411,8 @@
 	int frame_packing;
 
 	struct exynos5_bus_mif_handle *mif_handle;
-<<<<<<< HEAD
-	struct exynos5_bus_int_handle *int_handle;
 
 	int color_range;
-=======
->>>>>>> 0594ee9f
 };
 
 #if defined(CONFIG_VIDEOBUF2_CMA_PHYS)
