--- conflicted
+++ resolved
@@ -946,11 +946,8 @@
 #else
 	num_physpages = max_pfn;
 
-<<<<<<< HEAD
-=======
  	if (cpu_has_x2apic)
  		check_x2apic();
->>>>>>> a9ff8f64
 
 	/* How many end-of-memory variables you have, grandma! */
 	/* need this before calling reserve_initrd */
