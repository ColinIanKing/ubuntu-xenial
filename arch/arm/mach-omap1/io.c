/*
 * linux/arch/arm/mach-omap1/io.c
 *
 * OMAP1 I/O mapping code
 *
 * This program is free software; you can redistribute it and/or modify
 * it under the terms of the GNU General Public License version 2 as
 * published by the Free Software Foundation.
 */

#include <linux/module.h>
#include <linux/kernel.h>
#include <linux/init.h>
#include <linux/io.h>

#include <asm/tlb.h>
#include <asm/mach/map.h>
#include <plat/mux.h>
#include <plat/tc.h>

#include "clock.h"

extern void omap_check_revision(void);

/*
 * The machine specific code may provide the extra mapping besides the
 * default mapping provided here.
 */
static struct map_desc omap_io_desc[] __initdata = {
	{
		.virtual	= OMAP1_IO_VIRT,
		.pfn		= __phys_to_pfn(OMAP1_IO_PHYS),
		.length		= OMAP1_IO_SIZE,
		.type		= MT_DEVICE
	}
};

#if defined (CONFIG_ARCH_OMAP730) || defined (CONFIG_ARCH_OMAP850)
static struct map_desc omap7xx_io_desc[] __initdata = {
	{
		.virtual	= OMAP7XX_DSP_BASE,
		.pfn		= __phys_to_pfn(OMAP7XX_DSP_START),
		.length		= OMAP7XX_DSP_SIZE,
		.type		= MT_DEVICE
	}, {
		.virtual	= OMAP7XX_DSPREG_BASE,
		.pfn		= __phys_to_pfn(OMAP7XX_DSPREG_START),
		.length		= OMAP7XX_DSPREG_SIZE,
		.type		= MT_DEVICE
	}
};
#endif

#ifdef CONFIG_ARCH_OMAP15XX
static struct map_desc omap1510_io_desc[] __initdata = {
	{
		.virtual	= OMAP1510_DSP_BASE,
		.pfn		= __phys_to_pfn(OMAP1510_DSP_START),
		.length		= OMAP1510_DSP_SIZE,
		.type		= MT_DEVICE
	}, {
		.virtual	= OMAP1510_DSPREG_BASE,
		.pfn		= __phys_to_pfn(OMAP1510_DSPREG_START),
		.length		= OMAP1510_DSPREG_SIZE,
		.type		= MT_DEVICE
	}
};
#endif

#if defined(CONFIG_ARCH_OMAP16XX)
static struct map_desc omap16xx_io_desc[] __initdata = {
	{
		.virtual	= OMAP16XX_DSP_BASE,
		.pfn		= __phys_to_pfn(OMAP16XX_DSP_START),
		.length		= OMAP16XX_DSP_SIZE,
		.type		= MT_DEVICE
	}, {
		.virtual	= OMAP16XX_DSPREG_BASE,
		.pfn		= __phys_to_pfn(OMAP16XX_DSPREG_START),
		.length		= OMAP16XX_DSPREG_SIZE,
		.type		= MT_DEVICE
	}
};
#endif

/*
 * Maps common IO regions for omap1
 */
static void __init omap1_map_common_io(void)
{
	iotable_init(omap_io_desc, ARRAY_SIZE(omap_io_desc));
}

#if defined (CONFIG_ARCH_OMAP730) || defined (CONFIG_ARCH_OMAP850)
void __init omap7xx_map_io(void)
{
	omap1_map_common_io();
	iotable_init(omap7xx_io_desc, ARRAY_SIZE(omap7xx_io_desc));
}
#endif

#ifdef CONFIG_ARCH_OMAP15XX
void __init omap15xx_map_io(void)
{
	omap1_map_common_io();
	iotable_init(omap1510_io_desc, ARRAY_SIZE(omap1510_io_desc));
}
#endif

<<<<<<< HEAD
#if defined(CONFIG_ARCH_OMAP16XX)
void __init omap16xx_map_io(void)
{
	omap1_map_common_io();
	iotable_init(omap16xx_io_desc, ARRAY_SIZE(omap16xx_io_desc));
=======
	omap_sram_init();
	omap_init_consistent_dma_size();
>>>>>>> 0cdc8b92
}
#endif

/*
 * Common low-level hardware init for omap1.
 */
void omap1_init_early(void)
{
	omap_check_revision();
	omap_ioremap_init();

	/* REVISIT: Refer to OMAP5910 Errata, Advisory SYS_1: "Timeout Abort
	 * on a Posted Write in the TIPB Bridge".
	 */
	omap_writew(0x0, MPU_PUBLIC_TIPB_CNTL);
	omap_writew(0x0, MPU_PRIVATE_TIPB_CNTL);

	/* Must init clocks early to assure that timer interrupt works
	 */
	omap1_clk_init();
	omap1_mux_init();
}

/*
 * NOTE: Please use ioremap + __raw_read/write where possible instead of these
 */

u8 omap_readb(u32 pa)
{
	return __raw_readb(OMAP1_IO_ADDRESS(pa));
}
EXPORT_SYMBOL(omap_readb);

u16 omap_readw(u32 pa)
{
	return __raw_readw(OMAP1_IO_ADDRESS(pa));
}
EXPORT_SYMBOL(omap_readw);

u32 omap_readl(u32 pa)
{
	return __raw_readl(OMAP1_IO_ADDRESS(pa));
}
EXPORT_SYMBOL(omap_readl);

void omap_writeb(u8 v, u32 pa)
{
	__raw_writeb(v, OMAP1_IO_ADDRESS(pa));
}
EXPORT_SYMBOL(omap_writeb);

void omap_writew(u16 v, u32 pa)
{
	__raw_writew(v, OMAP1_IO_ADDRESS(pa));
}
EXPORT_SYMBOL(omap_writew);

void omap_writel(u32 v, u32 pa)
{
	__raw_writel(v, OMAP1_IO_ADDRESS(pa));
}
EXPORT_SYMBOL(omap_writel);<|MERGE_RESOLUTION|>--- conflicted
+++ resolved
@@ -107,16 +107,11 @@
 }
 #endif
 
-<<<<<<< HEAD
 #if defined(CONFIG_ARCH_OMAP16XX)
 void __init omap16xx_map_io(void)
 {
 	omap1_map_common_io();
 	iotable_init(omap16xx_io_desc, ARRAY_SIZE(omap16xx_io_desc));
-=======
-	omap_sram_init();
-	omap_init_consistent_dma_size();
->>>>>>> 0cdc8b92
 }
 #endif
 
@@ -138,6 +133,7 @@
 	 */
 	omap1_clk_init();
 	omap1_mux_init();
+	omap_init_consistent_dma_size();
 }
 
 /*
